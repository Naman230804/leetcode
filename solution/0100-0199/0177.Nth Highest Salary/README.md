--- conflicted
+++ resolved
@@ -34,21 +34,6 @@
 
 ### **SQL**
 
-<<<<<<< HEAD
-```python
-
-```
-
-### **Java**
-<!-- 这里可写当前语言的特殊实现逻辑 -->
-
-```java
-
-```
-
-### **sql**
-=======
->>>>>>> ce093526
 ```
 CREATE FUNCTION getNthHighestSalary(N INT) RETURNS INT
 BEGIN
