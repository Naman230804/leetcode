--- conflicted
+++ resolved
@@ -55,20 +55,6 @@
 
 ### **SQL**
 
-<<<<<<< HEAD
-```python
-
-```
-
-### **Java**
-
-```java
-
-```
-
-### **sql**
-=======
->>>>>>> ce093526
 ```
 CREATE FUNCTION getNthHighestSalary(N INT) RETURNS INT
 BEGIN
