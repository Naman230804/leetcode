# [176. Second Highest Salary](https://leetcode.com/problems/second-highest-salary)

[中文文档](/solution/0100-0199/0176.Second%20Highest%20Salary/README.md)

## Description
<p>Write a SQL query to get the second highest salary from the <code>Employee</code> table.</p>



<pre>

+----+--------+

| Id | Salary |

+----+--------+

| 1  | 100    |

| 2  | 200    |

| 3  | 300    |

+----+--------+

</pre>



<p>For example, given the above Employee table, the query should return <code>200</code> as the second highest salary. If there is no second highest salary, then the query should return <code>null</code>.</p>



<pre>

+---------------------+

| SecondHighestSalary |

+---------------------+

| 200                 |

+---------------------+

</pre>




## Solutions


<!-- tabs:start -->

### **SQL**

<<<<<<< HEAD
```python

```

### **Java**

```java

```

### **sql**
=======
>>>>>>> ce093526
```
select (select distinct Salary from Employee order by Salary desc limit 1 offset 1) as 
SecondHighestSalary;
```

<!-- tabs:end --><|MERGE_RESOLUTION|>--- conflicted
+++ resolved
@@ -55,20 +55,6 @@
 
 ### **SQL**
 
-<<<<<<< HEAD
-```python
-
-```
-
-### **Java**
-
-```java
-
-```
-
-### **sql**
-=======
->>>>>>> ce093526
 ```
 select (select distinct Salary from Employee order by Salary desc limit 1 offset 1) as 
 SecondHighestSalary;
