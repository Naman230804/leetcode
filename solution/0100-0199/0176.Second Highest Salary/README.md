# [176. 第二高的薪水](https://leetcode-cn.com/problems/second-highest-salary)

[English Version](/solution/0100-0199/0176.Second%20Highest%20Salary/README_EN.md)

## 题目描述
<!-- 这里写题目描述 -->
<p>编写一个 SQL 查询，获取 <code>Employee</code>&nbsp;表中第二高的薪水（Salary）&nbsp;。</p>

<pre>+----+--------+
| Id | Salary |
+----+--------+
| 1  | 100    |
| 2  | 200    |
| 3  | 300    |
+----+--------+
</pre>

<p>例如上述&nbsp;<code>Employee</code>&nbsp;表，SQL查询应该返回&nbsp;<code>200</code> 作为第二高的薪水。如果不存在第二高的薪水，那么查询应返回 <code>null</code>。</p>

<pre>+---------------------+
| SecondHighestSalary |
+---------------------+
| 200                 |
+---------------------+
</pre>



## 解法
<!-- 这里可写通用的实现逻辑 -->


<!-- tabs:start -->

### **SQL**

<<<<<<< HEAD
```python

```

### **Java**
<!-- 这里可写当前语言的特殊实现逻辑 -->

```java

```

### **sql**
=======
>>>>>>> ce093526
```
select (select distinct Salary from Employee order by Salary desc limit 1 offset 1) as 
SecondHighestSalary;
```

<!-- tabs:end --><|MERGE_RESOLUTION|>--- conflicted
+++ resolved
@@ -34,21 +34,6 @@
 
 ### **SQL**
 
-<<<<<<< HEAD
-```python
-
-```
-
-### **Java**
-<!-- 这里可写当前语言的特殊实现逻辑 -->
-
-```java
-
-```
-
-### **sql**
-=======
->>>>>>> ce093526
 ```
 select (select distinct Salary from Employee order by Salary desc limit 1 offset 1) as 
 SecondHighestSalary;
