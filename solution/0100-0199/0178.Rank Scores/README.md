--- conflicted
+++ resolved
@@ -42,26 +42,12 @@
 
 ### **SQL**
 
-<<<<<<< HEAD
-```python
-
-```
-
-### **Java**
-<!-- 这里可写当前语言的特殊实现逻辑 -->
-
-```java
-
-```
-
-### **sql**
-=======
->>>>>>> ce093526
 ```
 select
     Score,
     (select count(*) from (select distinct Score s from Scores) tmp where s>=Score) Rank
 from Scores order by Rank;
+
 ```
 
 <!-- tabs:end -->